--- conflicted
+++ resolved
@@ -3447,10 +3447,6 @@
         if (isTerminated()) {
             throw new IllegalStateException("Cannot start reporting task " + reportingTaskNode.getIdentifier() + " because the controller is terminated");
         }
-<<<<<<< HEAD
-        reportingTaskNode.reloadAdditionalResourcesIfNecessary();
-=======
->>>>>>> 9c15b77f
         reportingTaskNode.verifyCanStart();
         reportingTaskNode.reloadAdditionalResourcesIfNecessary();
         processScheduler.schedule(reportingTaskNode);
