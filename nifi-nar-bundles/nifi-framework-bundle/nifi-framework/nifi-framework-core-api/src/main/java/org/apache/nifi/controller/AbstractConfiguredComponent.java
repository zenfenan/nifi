--- conflicted
+++ resolved
@@ -305,26 +305,6 @@
      * fingerprint value. If the fingerprint values don't match, the function calls the
      * component's reload() to load the newly found resources.
      */
-<<<<<<< HEAD
-    public void reloadAdditionalResourcesIfNecessary(){
-        String oldFingerprint, newFingerprint;
-
-        final List<PropertyDescriptor> descriptors = new ArrayList<>(this.getProperties().keySet());
-        final Set<URL> additionalUrls = this.getAdditionalClasspathResources(descriptors);
-
-        newFingerprint = ClassLoaderUtils.generateAdditionalUrlsFingerprint(additionalUrls);
-
-        if(this.hasAdditionalResourcesFingerprint()){
-            oldFingerprint = this.getAdditionalResourcesFingerprint();
-            if(!oldFingerprint.equals(newFingerprint)) {
-                this.setAdditionalResourcesFingerprint(newFingerprint);
-                try {
-                    logger.info("Adding new resources found to classpath for the component"+ this.componentType +" with the ID "+this.getIdentifier());
-                    reload(additionalUrls);
-                } catch (Exception e) {
-                    logger.error("Error reloading component with id " + id + ": " + e.getMessage(), e);
-                }
-=======
     @Override
     public synchronized void reloadAdditionalResourcesIfNecessary() {
         final List<PropertyDescriptor> descriptors = new ArrayList<>(this.getProperties().keySet());
@@ -338,7 +318,6 @@
                 reload(additionalUrls);
             } catch (Exception e) {
                 logger.error("Error reloading component with id " + id + ": " + e.getMessage(), e);
->>>>>>> 9c15b77f
             }
         }
     }
@@ -615,19 +594,7 @@
         }
     }
 
-<<<<<<< HEAD
-    public String getAdditionalResourcesFingerprint() {
-        return additionalResourcesFingerprint;
-    }
-
-    public boolean hasAdditionalResourcesFingerprint() {
-        return !StringUtils.isEmpty(additionalResourcesFingerprint);
-    }
-
-    public void setAdditionalResourcesFingerprint(String additionalResourcesFingerprint) {
-=======
     protected void setAdditionalResourcesFingerprint(String additionalResourcesFingerprint) {
->>>>>>> 9c15b77f
         this.additionalResourcesFingerprint = additionalResourcesFingerprint;
     }
 
