--- conflicted
+++ resolved
@@ -238,14 +238,5 @@
      * that this processor can NOT be started. This is idempotent operation and
      * will result in the WARN message if processor can not be enabled.
      */
-<<<<<<< HEAD
-    public void disable() {
-        if (!this.scheduledState.compareAndSet(ScheduledState.STOPPED, ScheduledState.DISABLED)) {
-            logger.warn("Processor cannot be disabled because its state is set to " + this.scheduledState);
-        }
-    }
-
-=======
     public abstract void disable();
->>>>>>> cca520aa
 }